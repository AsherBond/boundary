--- conflicted
+++ resolved
@@ -55,11 +55,7 @@
 	})
 	defer c1.Shutdown()
 
-<<<<<<< HEAD
-	ExpectWorkers(t, c1)
-=======
 	helper.ExpectWorkers(t, c1)
->>>>>>> fe4c4330
 
 	wconf, err := config.DevWorker()
 	require.NoError(err)
@@ -73,19 +69,11 @@
 	defer w1.Shutdown()
 
 	time.Sleep(10 * time.Second)
-<<<<<<< HEAD
-	ExpectWorkers(t, c1, w1)
-
-	require.NoError(w1.Worker().Shutdown())
-	time.Sleep(10 * time.Second)
-	ExpectWorkers(t, c1)
-=======
 	helper.ExpectWorkers(t, c1, w1)
 
 	require.NoError(w1.Worker().Shutdown())
 	time.Sleep(10 * time.Second)
 	helper.ExpectWorkers(t, c1)
->>>>>>> fe4c4330
 
 	require.NoError(c1.Controller().Shutdown())
 	c1 = controller.NewTestController(t, &controller.TestControllerOpts{
@@ -96,11 +84,7 @@
 	defer c1.Shutdown()
 
 	time.Sleep(10 * time.Second)
-<<<<<<< HEAD
-	ExpectWorkers(t, c1)
-=======
 	helper.ExpectWorkers(t, c1)
->>>>>>> fe4c4330
 
 	client, err := api.NewClient(nil)
 	require.NoError(err)
